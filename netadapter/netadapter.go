package netadapter

import (
	"net"
	"strconv"
	"sync"
	"sync/atomic"

	"github.com/kaspanet/kaspad/config"
	"github.com/kaspanet/kaspad/netadapter/id"
	routerpkg "github.com/kaspanet/kaspad/netadapter/router"
	"github.com/kaspanet/kaspad/netadapter/server"
	"github.com/kaspanet/kaspad/netadapter/server/grpcserver"
	"github.com/kaspanet/kaspad/wire"
	"github.com/pkg/errors"
)

// RouterInitializer is a function that initializes a new
// router to be used with a new connection
type RouterInitializer func() (*routerpkg.Router, error)

// NetAdapter is an abstraction layer over networking.
// This type expects a RouteInitializer function. This
// function weaves together the various "routes" (messages
// and message handlers) without exposing anything related
// to networking internals.
type NetAdapter struct {
	id                *id.ID
	server            server.Server
	routerInitializer RouterInitializer
	stop              uint32

	routersToConnections map[*routerpkg.Router]server.Connection
	connectionsToIDs     map[server.Connection]*id.ID
	idsToRouters         map[*id.ID]*routerpkg.Router
	sync.RWMutex
}

// NewNetAdapter creates and starts a new NetAdapter on the
// given listeningPort
func NewNetAdapter(listeningAddrs []string) (*NetAdapter, error) {
	netAdapterID, err := id.GenerateID()
	if err != nil {
		return nil, err
	}
	s, err := grpcserver.NewGRPCServer(listeningAddrs)
	if err != nil {
		return nil, err
	}
	adapter := NetAdapter{
		id:     netAdapterID,
		server: s,

		routersToConnections: make(map[*routerpkg.Router]server.Connection),
		connectionsToIDs:     make(map[server.Connection]*id.ID),
		idsToRouters:         make(map[*id.ID]*routerpkg.Router),
	}

	adapter.server.SetOnConnectedHandler(adapter.onConnectedHandler)

	return &adapter, nil
}

// Start begins the operation of the NetAdapter
func (na *NetAdapter) Start() error {
	err := na.server.Start()
	if err != nil {
		return err
	}

	return nil
}

// Stop safely closes the NetAdapter
func (na *NetAdapter) Stop() error {
	if atomic.AddUint32(&na.stop, 1) != 1 {
		return errors.New("net adapter stopped more than once")
	}
	return na.server.Stop()
}

// Connect tells the NetAdapters underlying server to initiate a connection
// to the given address
func (na *NetAdapter) Connect(address string) (server.Connection, error) {
	return na.server.Connect(address)
}

<<<<<<< HEAD
// Connections returns a list of connections currently connected and active
func (na *NetAdapter) Connections() []server.Connection {
	connections := make([]server.Connection, 0, len(na.connectionsToIDs))

	for connection := range na.connectionsToIDs {
		connections = append(connections, connection)
=======
		router.SetOnRouteCapacityReachedHandler(func() {
			err := connection.Disconnect()
			if err != nil {
				if !errors.Is(err, server.ErrNetwork) {
					panic(err)
				}
				log.Warnf("Failed to disconnect from %s", connection)
			}
		})
		connection.SetOnDisconnectedHandler(func() error {
			na.cleanupConnection(connection, router)
			na.server.RemoveConnection(connection)
			return router.Close()
		})
		na.server.AddConnection(connection)
		return nil
>>>>>>> eaa85154
	}

	return connections
}

func (na *NetAdapter) onConnectedHandler(connection server.Connection) error {
	router, err := na.routerInitializer()
	if err != nil {
		return err
	}
	connection.Start(router)
	na.routersToConnections[router] = connection

	na.connectionsToIDs[connection] = nil

	router.SetOnRouteCapacityReachedHandler(func() {
		err := connection.Disconnect()
		if err != nil {
			log.Warnf("Failed to disconnect from %s", connection)
		}
	})
	connection.SetOnDisconnectedHandler(func() error {
		na.cleanupConnection(connection, router)
		return router.Close()
	})
	return nil
}

// AssociateRouterID associates the connection for the given router
// with the given ID
func (na *NetAdapter) AssociateRouterID(router *routerpkg.Router, id *id.ID) error {
	connection, ok := na.routersToConnections[router]
	if !ok {
		return errors.Errorf("router not registered for id %s", id)
	}

	na.connectionsToIDs[connection] = id
	na.idsToRouters[id] = router
	return nil
}

func (na *NetAdapter) cleanupConnection(connection server.Connection, router *routerpkg.Router) {
	connectionID, ok := na.connectionsToIDs[connection]
	if !ok {
		return
	}

	delete(na.routersToConnections, router)
	delete(na.connectionsToIDs, connection)
	delete(na.idsToRouters, connectionID)
}

// SetRouterInitializer sets the routerInitializer function
// for the net adapter
func (na *NetAdapter) SetRouterInitializer(routerInitializer RouterInitializer) {
	na.routerInitializer = routerInitializer
}

// ID returns this netAdapter's ID in the network
func (na *NetAdapter) ID() *id.ID {
	return na.id
}

// Broadcast sends the given `message` to every peer corresponding
// to each ID in `ids`
func (na *NetAdapter) Broadcast(connectionIDs []*id.ID, message wire.Message) error {
	na.RLock()
	defer na.RUnlock()
	for _, connectionID := range connectionIDs {
		router, ok := na.idsToRouters[connectionID]
		if !ok {
			log.Warnf("connectionID %s is not registered", connectionID)
			continue
		}
		_, err := router.EnqueueIncomingMessage(message)
		if err != nil {
			return err
		}
	}
	return nil
}

// GetBestLocalAddress returns the most appropriate local address to use
// for the given remote address.
func (na *NetAdapter) GetBestLocalAddress() (*wire.NetAddress, error) {
	//TODO(libp2p) Reimplement this, and check reachability to the other node
	if len(config.ActiveConfig().ExternalIPs) > 0 {
		host, portString, err := net.SplitHostPort(config.ActiveConfig().ExternalIPs[0])
		if err != nil {
			portString = config.ActiveConfig().NetParams().DefaultPort
		}
		portInt, err := strconv.Atoi(portString)
		if err != nil {
			return nil, err
		}

		ip := net.ParseIP(host)
		if ip == nil {
			hostAddrs, err := net.LookupHost(host)
			if err != nil {
				return nil, err
			}
			ip = net.ParseIP(hostAddrs[0])
			if ip == nil {
				return nil, errors.Errorf("Cannot resolve IP address for host '%s'", host)
			}
		}
		return wire.NewNetAddressIPPort(ip, uint16(portInt), wire.SFNodeNetwork), nil

	}
	listenAddress := config.ActiveConfig().Listeners[0]
	_, portString, err := net.SplitHostPort(listenAddress)
	if err != nil {
		portString = config.ActiveConfig().NetParams().DefaultPort
	}

	portInt, err := strconv.Atoi(portString)
	if err != nil {
		return nil, err
	}

	addresses, err := net.InterfaceAddrs()
	if err != nil {
		return nil, err
	}

	for _, address := range addresses {
		ip, _, err := net.ParseCIDR(address.String())
		if err != nil {
			continue
		}

		return wire.NewNetAddressIPPort(ip, uint16(portInt), wire.SFNodeNetwork), nil
	}
	return nil, errors.New("no address was found")
}

// DisconnectAssociatedConnection disconnects from the connection associated with the given router.
func (na *NetAdapter) DisconnectAssociatedConnection(router *routerpkg.Router) error {
	connection := na.routersToConnections[router]
	err := connection.Disconnect()
	if err != nil {
		if !errors.Is(err, server.ErrNetwork) {
			return err
		}
		log.Warnf("Error disconnecting from %s: %s", connection, err)
	}
	return nil
}<|MERGE_RESOLUTION|>--- conflicted
+++ resolved
@@ -85,31 +85,12 @@
 	return na.server.Connect(address)
 }
 
-<<<<<<< HEAD
 // Connections returns a list of connections currently connected and active
 func (na *NetAdapter) Connections() []server.Connection {
 	connections := make([]server.Connection, 0, len(na.connectionsToIDs))
 
 	for connection := range na.connectionsToIDs {
 		connections = append(connections, connection)
-=======
-		router.SetOnRouteCapacityReachedHandler(func() {
-			err := connection.Disconnect()
-			if err != nil {
-				if !errors.Is(err, server.ErrNetwork) {
-					panic(err)
-				}
-				log.Warnf("Failed to disconnect from %s", connection)
-			}
-		})
-		connection.SetOnDisconnectedHandler(func() error {
-			na.cleanupConnection(connection, router)
-			na.server.RemoveConnection(connection)
-			return router.Close()
-		})
-		na.server.AddConnection(connection)
-		return nil
->>>>>>> eaa85154
 	}
 
 	return connections
@@ -128,6 +109,9 @@
 	router.SetOnRouteCapacityReachedHandler(func() {
 		err := connection.Disconnect()
 		if err != nil {
+			if !errors.Is(err, server.ErrNetwork) {
+				panic(err)
+			}
 			log.Warnf("Failed to disconnect from %s", connection)
 		}
 	})
