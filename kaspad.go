--- conflicted
+++ resolved
@@ -2,8 +2,6 @@
 
 import (
 	"fmt"
-	"github.com/kaspanet/kaspad/addrmgr"
-	"github.com/kaspanet/kaspad/server/serverutils"
 	"sync/atomic"
 
 	"github.com/kaspanet/kaspad/connmanager"
@@ -105,23 +103,18 @@
 
 	txMempool := setupMempool(dag, sigCache)
 
-<<<<<<< HEAD
 	netAdapter, err := netadapter.NewNetAdapter(cfg.Listeners)
 	if err != nil {
 		return nil, err
 	}
 	addressManager := addrmgr.New(serverutils.KaspadLookup, config.ActiveConfig().SubnetworkID)
 
-	protocolManager, err := protocol.NewManager(netAdapter, dag)
+	protocolManager, err := protocol.NewManager(netAdapter, addressManager, dag)
 	if err != nil {
 		return nil, err
 	}
 
 	connectionManager, err := connmanager.New(netAdapter, addressManager)
-=======
-	addressManager := addrmgr.New(serverutils.KaspadLookup, config.ActiveConfig().SubnetworkID)
-	protocolManager, err := protocol.NewManager(listenAddrs, dag, addressManager)
->>>>>>> 04b578ce
 	if err != nil {
 		return nil, err
 	}
